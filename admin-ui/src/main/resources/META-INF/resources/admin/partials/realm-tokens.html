<div id="wrapper" class="container">
    <div class="row">
        <div class="bs-sidebar col-md-3 clearfix" data-ng-include data-src="'partials/realm-menu.html'"></div>
        <div id="content-area" class="col-md-9" role="main">
            <div class="top-nav" data-ng-hide="createRealm">
                <ul class="rcue-tabs">
                    <li><a href="#/realms/{{realm.id}}">General</a></li>
<<<<<<< HEAD
                    <li data-ng-show="realm.social"><a href="#/realms/{{realm.id}}/social-settings">Social</a></li>
=======
                    <li data-ng-show="realm.social"><a href="#">Social</a></li>
>>>>>>> d1660f30
                    <li><a href="#/realms/{{realm.id}}/roles">Roles</a></li>
                    <li><a href="#/realms/{{realm.id}}/required-credentials">Credentials</a></li>
                    <li class="active"><a href="#/realms/{{realm.id}}/token-settings">Token</a></li>
                </ul>
            </div>
            <div id="content">
                <ol class="breadcrumb">
                    <li><a href="#/realms/{{realm.id}}">{{realm.realm}}</a></li>
                    <li><a href="#/realms/{{realm.id}}">Settings</a></li>
                    <li class="active">Token</li>
                </ol>
                <h2><span>{{realm.realm}}</span> Token Settings</h2>
                <form name="realmForm" novalidate>
                    <fieldset class="border-top">
                        <div class="form-group input-select">
                            <label for="tokenLifespan">Token lifespan</label>
                            <div class="input-group">
                                <input type="text" data-ng-model="realm.tokenLifespan" id="tokenLifespan" name="tokenLifespan" class="tiny">
                                <div class="select-rcue">
                                    <select name="tokenLifespanUnit" data-ng-model="realm.tokenLifespanUnit">
                                        <option data-ng-selected="!realm.tokenLifespanUnit">Seconds</option>
                                        <option>Minutes</option>
                                        <option>Hours</option>
                                        <option>Days</option>
                                    </select>
                                </div>
                            </div>
                        </div>
                        <div class="form-group input-select">
                            <label for="accessCodeLifespan">Access code lifespan</label>
                            <div class="input-group">
                                <input type="text" data-ng-model="realm.accessCodeLifespan" id="accessCodeLifespan" name="accessCodeLifespan" class="tiny">
                                <div class="select-rcue">
                                    <select name="accessCodeLifespanUnit" data-ng-model="realm.accessCodeLifespanUnit">
                                        <option data-ng-selected="!realm.accessCodeLifespanUnit">Seconds</option>
                                        <option>Minutes</option>
                                        <option>Hours</option>
                                        <option>Days</option>
                                    </select>
                                </div>
                            </div>
                        </div>
                     </fieldset>
                    <div class="form-actions">
                        <button type="submit" data-ng-click="save()" class="primary" data-ng-show="changed">Save
                        </button>
                        <button type="submit" data-ng-click="reset()" data-ng-show="changed">Clear changes
                        </button>
                    </div>
               </form>
            </div>
        </div>
        <div id="container-right-bg"></div>
    </div>
</div><|MERGE_RESOLUTION|>--- conflicted
+++ resolved
@@ -5,11 +5,7 @@
             <div class="top-nav" data-ng-hide="createRealm">
                 <ul class="rcue-tabs">
                     <li><a href="#/realms/{{realm.id}}">General</a></li>
-<<<<<<< HEAD
                     <li data-ng-show="realm.social"><a href="#/realms/{{realm.id}}/social-settings">Social</a></li>
-=======
-                    <li data-ng-show="realm.social"><a href="#">Social</a></li>
->>>>>>> d1660f30
                     <li><a href="#/realms/{{realm.id}}/roles">Roles</a></li>
                     <li><a href="#/realms/{{realm.id}}/required-credentials">Credentials</a></li>
                     <li class="active"><a href="#/realms/{{realm.id}}/token-settings">Token</a></li>
@@ -23,7 +19,8 @@
                 </ol>
                 <h2><span>{{realm.realm}}</span> Token Settings</h2>
                 <form name="realmForm" novalidate>
-                    <fieldset class="border-top">
+                    <fieldset>
+                        <legend uncollapsed><span class="text">Token Settings</span></legend>
                         <div class="form-group input-select">
                             <label for="tokenLifespan">Token lifespan</label>
                             <div class="input-group">
