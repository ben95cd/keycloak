<?xml version="1.0" encoding="UTF-8"?>
<web-app xmlns="http://java.sun.com/xml/ns/javaee"
      xmlns:xsi="http://www.w3.org/2001/XMLSchema-instance"
      xsi:schemaLocation="http://java.sun.com/xml/ns/javaee http://java.sun.com/xml/ns/javaee/web-app_3_0.xsd"
      version="3.0">

	<module-name>app-bundle</module-name>
    <context-param>
        <param-name>host-port</param-name>
        <param-value>localhost:8080</param-value>
    </context-param>

    <context-param>
        <param-name>keycloak.import.realm.resources</param-name>
        <param-value>/WEB-INF/testrealm.json</param-value>
    </context-param>

    <servlet>
        <servlet-name>Keycloak REST Interface</servlet-name>
        <servlet-class>org.jboss.resteasy.plugins.server.servlet.HttpServlet30Dispatcher</servlet-class>
        <init-param>
            <param-name>javax.ws.rs.Application</param-name>
            <param-value>org.keycloak.services.resources.KeycloakApplication</param-value>
        </init-param>
        <init-param>
            <param-name>resteasy.servlet.mapping.prefix</param-name>
<<<<<<< HEAD
            <param-value>/</param-value>
=======
            <param-value>/auth</param-value>
>>>>>>> 0546aebc
        </init-param>
        <load-on-startup>1</load-on-startup>
        <async-supported>true</async-supported>
    </servlet>

    <servlet>
        <servlet-name>Customer REST Interface</servlet-name>
        <servlet-class>org.jboss.resteasy.plugins.server.servlet.HttpServlet30Dispatcher</servlet-class>
        <init-param>
            <param-name>javax.ws.rs.Application</param-name>
            <param-value>org.keycloak.example.oauth.DataApplication</param-value>
        </init-param>
        <init-param>
            <param-name>resteasy.servlet.mapping.prefix</param-name>
            <param-value>/database</param-value>
        </init-param>
        <load-on-startup>2</load-on-startup>
        <async-supported>true</async-supported>
    </servlet>

    <listener>
        <listener-class>org.keycloak.services.listeners.KeycloakSessionDestroyListener</listener-class>
    </listener>

    <filter>
        <filter-name>Keycloak Client Connection Filter</filter-name>
        <filter-class>org.keycloak.services.filters.ClientConnectionFilter</filter-class>
    </filter>

    <filter>
        <filter-name>Keycloak Session Management</filter-name>
        <filter-class>org.keycloak.services.filters.KeycloakSessionServletFilter</filter-class>
    </filter>

    <filter-mapping>
        <filter-name>Keycloak Session Management</filter-name>
        <url-pattern>/auth/rest/*</url-pattern>
    </filter-mapping>

    <filter-mapping>
        <filter-name>Keycloak Client Connection Filter</filter-name>
        <url-pattern>/auth/rest/*</url-pattern>
    </filter-mapping>

    <servlet-mapping>
        <servlet-name>Keycloak REST Interface</servlet-name>
<<<<<<< HEAD
        <url-pattern>/*</url-pattern>
=======
        <url-pattern>/auth/*</url-pattern>
>>>>>>> 0546aebc
    </servlet-mapping>


    <!-- -->


    <welcome-file-list>
        <welcome-file>index.html</welcome-file>
    </welcome-file-list>

    <servlet-mapping>
        <servlet-name>Customer REST Interface</servlet-name>
        <url-pattern>/database/*</url-pattern>
    </servlet-mapping>

<<<<<<< HEAD
=======
    <!--

    <security-constraint>
        <web-resource-collection>
            <url-pattern>/*</url-pattern>
        </web-resource-collection>
        <user-data-constraint>
            <transport-guarantee>CONFIDENTIAL</transport-guarantee>
        </user-data-constraint>
    </security-constraint>
    -->

>>>>>>> 0546aebc
    <security-constraint>
        <web-resource-collection>
            <web-resource-name>Customers</web-resource-name>
            <url-pattern>/customers/*</url-pattern>
        </web-resource-collection>
        <auth-constraint>
            <role-name>user</role-name>
        </auth-constraint>
    </security-constraint>

    <security-constraint>
        <web-resource-collection>
            <web-resource-name>Database</web-resource-name>
            <url-pattern>/database/*</url-pattern>
        </web-resource-collection>
        <auth-constraint>
            <role-name>user</role-name>
        </auth-constraint>
    </security-constraint>
    <security-constraint>
        <web-resource-collection>
            <web-resource-name>deny</web-resource-name>
            <url-pattern>/rest/customers/*</url-pattern>
        </web-resource-collection>
        <auth-constraint/>
    </security-constraint>

    <login-config>
        <auth-method>BASIC</auth-method>
        <realm-name>demo</realm-name>
    </login-config>

    <security-role>
        <role-name>admin</role-name>
    </security-role>
    <security-role>
        <role-name>user</role-name>
    </security-role>


</web-app><|MERGE_RESOLUTION|>--- conflicted
+++ resolved
@@ -24,11 +24,7 @@
         </init-param>
         <init-param>
             <param-name>resteasy.servlet.mapping.prefix</param-name>
-<<<<<<< HEAD
             <param-value>/</param-value>
-=======
-            <param-value>/auth</param-value>
->>>>>>> 0546aebc
         </init-param>
         <load-on-startup>1</load-on-startup>
         <async-supported>true</async-supported>
@@ -65,21 +61,17 @@
 
     <filter-mapping>
         <filter-name>Keycloak Session Management</filter-name>
-        <url-pattern>/auth/rest/*</url-pattern>
+        <url-pattern>/rest/*</url-pattern>
     </filter-mapping>
 
     <filter-mapping>
         <filter-name>Keycloak Client Connection Filter</filter-name>
-        <url-pattern>/auth/rest/*</url-pattern>
+        <url-pattern>/rest/*</url-pattern>
     </filter-mapping>
 
     <servlet-mapping>
         <servlet-name>Keycloak REST Interface</servlet-name>
-<<<<<<< HEAD
         <url-pattern>/*</url-pattern>
-=======
-        <url-pattern>/auth/*</url-pattern>
->>>>>>> 0546aebc
     </servlet-mapping>
 
 
@@ -95,21 +87,6 @@
         <url-pattern>/database/*</url-pattern>
     </servlet-mapping>
 
-<<<<<<< HEAD
-=======
-    <!--
-
-    <security-constraint>
-        <web-resource-collection>
-            <url-pattern>/*</url-pattern>
-        </web-resource-collection>
-        <user-data-constraint>
-            <transport-guarantee>CONFIDENTIAL</transport-guarantee>
-        </user-data-constraint>
-    </security-constraint>
-    -->
-
->>>>>>> 0546aebc
     <security-constraint>
         <web-resource-collection>
             <web-resource-name>Customers</web-resource-name>
