/*
 * Copyright 2015 Red Hat Inc. and/or its affiliates and other contributors
 * as indicated by the @author tags. All rights reserved.
 *
 * Licensed under the Apache License, Version 2.0 (the "License"); you may not
 * use this file except in compliance with the License. You may obtain a copy of
 * the License at
 *
 * http://www.apache.org/licenses/LICENSE-2.0
 *
 * Unless required by applicable law or agreed to in writing, software
 * distributed under the License is distributed on an "AS IS" BASIS, WITHOUT
 * WARRANTIES OR CONDITIONS OF ANY KIND, either express or implied. See the
 * License for the specific language governing permissions and limitations under
 * the License.
 */
package org.keycloak.models.file.adapter;

import org.keycloak.connections.file.InMemoryModel;
import org.keycloak.models.ClientModel;
<<<<<<< HEAD
import org.keycloak.models.GrantedConsentModel;
import org.keycloak.models.ModelDuplicateException;
=======

import static org.keycloak.models.utils.Pbkdf2PasswordEncoder.getSalt;

import org.keycloak.models.UserConsentModel;
>>>>>>> d314198e
import org.keycloak.models.PasswordPolicy;
import org.keycloak.models.RealmModel;
import org.keycloak.models.RoleModel;
import org.keycloak.models.UserCredentialModel;
import org.keycloak.models.UserCredentialValueModel;
import org.keycloak.models.UserModel;
import org.keycloak.models.entities.CredentialEntity;
import org.keycloak.models.entities.FederatedIdentityEntity;
import org.keycloak.models.entities.RoleEntity;
import org.keycloak.models.entities.UserEntity;
import org.keycloak.models.utils.Pbkdf2PasswordEncoder;
import org.keycloak.util.Time;

import java.util.ArrayList;
import java.util.Collections;
import java.util.Comparator;
import java.util.HashMap;
import java.util.HashSet;
import java.util.List;
import java.util.Map;
import java.util.Set;

import static org.keycloak.models.utils.Pbkdf2PasswordEncoder.getSalt;

/**
 * UserModel for JSON persistence.
 *
 * @author Stan Silvert ssilvert@redhat.com (C) 2015 Red Hat Inc.
 */
public class UserAdapter implements UserModel, Comparable {

    private final InMemoryModel inMemoryModel;
    private final UserEntity user;
    private final RealmModel realm;

    private final Set<RoleModel> allRoles = new HashSet<RoleModel>();

    public UserAdapter(RealmModel realm, UserEntity userEntity, InMemoryModel inMemoryModel) {
        this.user = userEntity;
        this.realm = realm;
        if (userEntity.getFederatedIdentities() == null) {
            userEntity.setFederatedIdentities(new ArrayList<FederatedIdentityEntity>());
        }
        this.inMemoryModel = inMemoryModel;
    }

    public UserEntity getUserEntity() {
        return this.user;
    }

    @Override
    public String getId() {
        return user.getId();
    }

    @Override
    public String getUsername() {
        return user.getUsername();
    }

    @Override
    public void setUsername(String username) {
        if (getUsername() == null) {
            user.setUsername(username);
            return;
        }

        if (getUsername().equals(username)) return; // allow setting to same name

        if (inMemoryModel.hasUserWithUsername(realm.getId(), username))
            throw new ModelDuplicateException("User with username " + username + " already exists in realm.");
        user.setUsername(username);
    }

    @Override
    public boolean isEnabled() {
        return user.isEnabled();
    }

    @Override
    public void setEnabled(boolean enabled) {
        user.setEnabled(enabled);
    }

    @Override
    public String getFirstName() {
        return user.getFirstName();
    }

    @Override
    public void setFirstName(String firstName) {
        user.setFirstName(firstName);
    }

    @Override
    public String getLastName() {
        return user.getLastName();
    }

    @Override
    public void setLastName(String lastName) {
        user.setLastName(lastName);
    }

    @Override
    public String getEmail() {
        return user.getEmail();
    }

    @Override
    public void setEmail(String email) {
        if (email == null) {
            user.setEmail(email);
            return;
        }

        if (email.equals(getEmail())) return;

        RealmAdapter realmAdapter = (RealmAdapter)realm;
        if (realmAdapter.hasUserWithEmail(email)) throw new ModelDuplicateException("User with email address " + email + " already exists.");
        user.setEmail(email);
    }

    @Override
    public boolean isEmailVerified() {
        return user.isEmailVerified();
    }

    @Override
    public void setEmailVerified(boolean verified) {
        user.setEmailVerified(verified);
    }

    @Override
    public void setAttribute(String name, String value) {
        if (user.getAttributes() == null) {
            user.setAttributes(new HashMap<String, String>());
        }

        user.getAttributes().put(name, value);
    }

    @Override
    public void removeAttribute(String name) {
        if (user.getAttributes() == null) return;

        user.getAttributes().remove(name);
    }

    @Override
    public String getAttribute(String name) {
        return user.getAttributes()==null ? null : user.getAttributes().get(name);
    }

    @Override
    public Map<String, String> getAttributes() {
        return user.getAttributes()==null ? Collections.<String, String>emptyMap() : Collections.unmodifiableMap(user.getAttributes());
    }

    @Override
    public Set<RequiredAction> getRequiredActions() {
        List<RequiredAction> requiredActions = user.getRequiredActions();
        if (requiredActions == null) requiredActions = new ArrayList<RequiredAction>();
        return new HashSet(requiredActions);
    }

    @Override
    public void addRequiredAction(RequiredAction action) {
        List<RequiredAction> requiredActions = user.getRequiredActions();
        if (requiredActions == null) requiredActions = new ArrayList<RequiredAction>();
        if (!requiredActions.contains(action)) requiredActions.add(action);
        user.setRequiredActions(requiredActions);
    }

    @Override
    public void removeRequiredAction(RequiredAction action) {
        List<RequiredAction> requiredActions = user.getRequiredActions();
        if (requiredActions == null) return;
        requiredActions.remove(action);
        user.setRequiredActions(requiredActions);
    }

    @Override
    public boolean isTotp() {
        return user.isTotp();
    }

    @Override
    public void setTotp(boolean totp) {
        user.setTotp(totp);
    }

    @Override
    public void updateCredential(UserCredentialModel cred) {

        if (cred.getType().equals(UserCredentialModel.PASSWORD)) {
            updatePasswordCredential(cred);
        } else {
            CredentialEntity credentialEntity = getCredentialEntity(user, cred.getType());

            if (credentialEntity == null) {
                credentialEntity = setCredentials(user, cred);
                credentialEntity.setValue(cred.getValue());
                user.getCredentials().add(credentialEntity);
            } else {
                credentialEntity.setValue(cred.getValue());
            }
        }
    }

    private void updatePasswordCredential(UserCredentialModel cred) {
        CredentialEntity credentialEntity = getCredentialEntity(user, cred.getType());

        if (credentialEntity == null) {
            credentialEntity = setCredentials(user, cred);
            setValue(credentialEntity, cred);
            user.getCredentials().add(credentialEntity);
        } else {

            int expiredPasswordsPolicyValue = -1;
            PasswordPolicy policy = realm.getPasswordPolicy();
            if(policy != null) {
                expiredPasswordsPolicyValue = policy.getExpiredPasswords();
            }
            
            if (expiredPasswordsPolicyValue != -1) {
                user.getCredentials().remove(credentialEntity);
                credentialEntity.setType(UserCredentialModel.PASSWORD_HISTORY);
                user.getCredentials().add(credentialEntity);

                List<CredentialEntity> credentialEntities = getCredentialEntities(user, UserCredentialModel.PASSWORD_HISTORY);
                if (credentialEntities.size() > expiredPasswordsPolicyValue - 1) {
                    user.getCredentials().removeAll(credentialEntities.subList(expiredPasswordsPolicyValue - 1, credentialEntities.size()));
                }

                credentialEntity = setCredentials(user, cred);
                setValue(credentialEntity, cred);
                user.getCredentials().add(credentialEntity);
            } else {
                List<CredentialEntity> credentialEntities = getCredentialEntities(user, UserCredentialModel.PASSWORD_HISTORY);
                if (credentialEntities != null && credentialEntities.size() > 0) {
                    user.getCredentials().removeAll(credentialEntities);
                }
                setValue(credentialEntity, cred);
            }
        }
    }
    
    private CredentialEntity setCredentials(UserEntity user, UserCredentialModel cred) {
        CredentialEntity credentialEntity = new CredentialEntity();
        credentialEntity.setType(cred.getType());
        credentialEntity.setDevice(cred.getDevice());
        return credentialEntity;
    }

    private void setValue(CredentialEntity credentialEntity, UserCredentialModel cred) {
        byte[] salt = getSalt();
        int hashIterations = 1;
        PasswordPolicy policy = realm.getPasswordPolicy();
        if (policy != null) {
            hashIterations = policy.getHashIterations();
            if (hashIterations == -1)
                hashIterations = 1;
        }
        credentialEntity.setCreatedDate(Time.toMillis(Time.currentTime()));
        credentialEntity.setValue(new Pbkdf2PasswordEncoder(salt).encode(cred.getValue(), hashIterations));
        credentialEntity.setSalt(salt);
        credentialEntity.setHashIterations(hashIterations);
    }

    private CredentialEntity getCredentialEntity(UserEntity userEntity, String credType) {
        for (CredentialEntity entity : userEntity.getCredentials()) {
            if (entity.getType().equals(credType)) {
                return entity;
            }
        }

        return null;
    }

    private List<CredentialEntity> getCredentialEntities(UserEntity userEntity, String credType) {
        List<CredentialEntity> credentialEntities = new ArrayList<CredentialEntity>();
        for (CredentialEntity entity : userEntity.getCredentials()) {
            if (entity.getType().equals(credType)) {
                credentialEntities.add(entity);
            }
        }
        
        // Avoiding direct use of credSecond.getCreatedDate() - credFirst.getCreatedDate() to prevent Integer Overflow
        // Orders from most recent to least recent
        Collections.sort(credentialEntities, new Comparator<CredentialEntity>() {
            public int compare(CredentialEntity credFirst, CredentialEntity credSecond) {
                if (credFirst.getCreatedDate() > credSecond.getCreatedDate()) {
                    return -1;
                } else if (credFirst.getCreatedDate() < credSecond.getCreatedDate()) {
                    return 1;
                } else {
                    return 0;
                }
            }
        });
        return credentialEntities;
    }

    @Override
    public List<UserCredentialValueModel> getCredentialsDirectly() {
        List<CredentialEntity> credentials = new ArrayList<CredentialEntity>(user.getCredentials());
        List<UserCredentialValueModel> result = new ArrayList<UserCredentialValueModel>();

        for (CredentialEntity credEntity : credentials) {
            UserCredentialValueModel credModel = new UserCredentialValueModel();
            credModel.setType(credEntity.getType());
            credModel.setDevice(credEntity.getDevice());
            credModel.setCreatedDate(credEntity.getCreatedDate());
            credModel.setValue(credEntity.getValue());
            credModel.setSalt(credEntity.getSalt());
            credModel.setHashIterations(credEntity.getHashIterations());

            result.add(credModel);
        }

        return result;
    }

    @Override
    public void updateCredentialDirectly(UserCredentialValueModel credModel) {
        CredentialEntity credentialEntity = getCredentialEntity(user, credModel.getType());

        if (credentialEntity == null) {
            credentialEntity = new CredentialEntity();
        //    credentialEntity.setId(KeycloakModelUtils.generateId());
            credentialEntity.setType(credModel.getType());
        //    credentialEntity.setUser(user);
            credModel.setCreatedDate(credModel.getCreatedDate());
            user.getCredentials().add(credentialEntity);
        }

        credentialEntity.setValue(credModel.getValue());
        credentialEntity.setSalt(credModel.getSalt());
        credentialEntity.setDevice(credModel.getDevice());
        credentialEntity.setHashIterations(credModel.getHashIterations());
    }

    @Override
    public boolean hasRole(RoleModel role) {
        Set<RoleModel> roles = getRoleMappings();
        if (roles.contains(role)) return true;

        for (RoleModel mapping : roles) {
            if (mapping.hasRole(role)) return true;
        }
        return false;
    }

    @Override
    public void grantRole(RoleModel role) {
        allRoles.add(role);
    }

    @Override
    public Set<RoleModel> getRoleMappings() {
        return Collections.unmodifiableSet(allRoles);
    }

    @Override
    public Set<RoleModel> getRealmRoleMappings() {
        Set<RoleModel> allRoleMappings = getRoleMappings();

        // Filter to retrieve just realm roles TODO: Maybe improve to avoid filter programmatically... Maybe have separate fields for realmRoles and appRoles on user?
        Set<RoleModel> realmRoles = new HashSet<RoleModel>();
        for (RoleModel role : allRoleMappings) {
            RoleEntity roleEntity = ((RoleAdapter) role).getRoleEntity();

            if (realm.getId().equals(roleEntity.getRealmId())) {
                realmRoles.add(role);
            }
        }
        return realmRoles;
    }

    @Override
    public void deleteRoleMapping(RoleModel role) {
        if (user == null || role == null) return;
        allRoles.remove(role);
    }

    @Override
    public Set<RoleModel> getClientRoleMappings(ClientModel app) {
        Set<RoleModel> result = new HashSet<RoleModel>();

        for (RoleModel role : allRoles) {
            RoleEntity roleEntity = ((RoleAdapter)role).getRoleEntity();
            if (app.getId().equals(roleEntity.getClientId())) {
                result.add(new RoleAdapter(realm, roleEntity, app));
            }
        }
        return result;
    }

    @Override
    public String getFederationLink() {
        return user.getFederationLink();
    }

    @Override
    public void setFederationLink(String link) {
        user.setFederationLink(link);
    }

    @Override
    public void addConsent(UserConsentModel consent) {
        // TODO
    }

    @Override
    public UserConsentModel getConsentByClient(String clientId) {
        // TODO
        return null;
    }

    @Override
    public List<UserConsentModel> getConsents() {
        // TODO
        return null;
    }

    @Override
    public void updateConsent(UserConsentModel consent) {
        // TODO
    }

    @Override
    public boolean revokeConsentForClient(String clientId) {
        // TODO
        return false;
    }

    @Override
    public boolean equals(Object o) {
        if (this == o) return true;
        if (o == null || !(o instanceof UserModel)) return false;

        UserModel that = (UserModel) o;
        return that.getId().equals(getId());
    }

    @Override
    public int hashCode() {
        return getId().hashCode();
    }

    @Override
    public int compareTo(Object user) {
        if (this == user) return 0;
        return (getUsername().compareTo(((UserModel)user).getUsername()));
    }
}
<|MERGE_RESOLUTION|>--- conflicted
+++ resolved
@@ -1,486 +1,482 @@
-/*
- * Copyright 2015 Red Hat Inc. and/or its affiliates and other contributors
- * as indicated by the @author tags. All rights reserved.
- *
- * Licensed under the Apache License, Version 2.0 (the "License"); you may not
- * use this file except in compliance with the License. You may obtain a copy of
- * the License at
- *
- * http://www.apache.org/licenses/LICENSE-2.0
- *
- * Unless required by applicable law or agreed to in writing, software
- * distributed under the License is distributed on an "AS IS" BASIS, WITHOUT
- * WARRANTIES OR CONDITIONS OF ANY KIND, either express or implied. See the
- * License for the specific language governing permissions and limitations under
- * the License.
- */
-package org.keycloak.models.file.adapter;
-
-import org.keycloak.connections.file.InMemoryModel;
-import org.keycloak.models.ClientModel;
-<<<<<<< HEAD
-import org.keycloak.models.GrantedConsentModel;
-import org.keycloak.models.ModelDuplicateException;
-=======
-
-import static org.keycloak.models.utils.Pbkdf2PasswordEncoder.getSalt;
-
-import org.keycloak.models.UserConsentModel;
->>>>>>> d314198e
-import org.keycloak.models.PasswordPolicy;
-import org.keycloak.models.RealmModel;
-import org.keycloak.models.RoleModel;
-import org.keycloak.models.UserCredentialModel;
-import org.keycloak.models.UserCredentialValueModel;
-import org.keycloak.models.UserModel;
-import org.keycloak.models.entities.CredentialEntity;
-import org.keycloak.models.entities.FederatedIdentityEntity;
-import org.keycloak.models.entities.RoleEntity;
-import org.keycloak.models.entities.UserEntity;
-import org.keycloak.models.utils.Pbkdf2PasswordEncoder;
-import org.keycloak.util.Time;
-
-import java.util.ArrayList;
-import java.util.Collections;
-import java.util.Comparator;
-import java.util.HashMap;
-import java.util.HashSet;
-import java.util.List;
-import java.util.Map;
-import java.util.Set;
-
-import static org.keycloak.models.utils.Pbkdf2PasswordEncoder.getSalt;
-
-/**
- * UserModel for JSON persistence.
- *
- * @author Stan Silvert ssilvert@redhat.com (C) 2015 Red Hat Inc.
- */
-public class UserAdapter implements UserModel, Comparable {
-
-    private final InMemoryModel inMemoryModel;
-    private final UserEntity user;
-    private final RealmModel realm;
-
-    private final Set<RoleModel> allRoles = new HashSet<RoleModel>();
-
-    public UserAdapter(RealmModel realm, UserEntity userEntity, InMemoryModel inMemoryModel) {
-        this.user = userEntity;
-        this.realm = realm;
-        if (userEntity.getFederatedIdentities() == null) {
-            userEntity.setFederatedIdentities(new ArrayList<FederatedIdentityEntity>());
-        }
-        this.inMemoryModel = inMemoryModel;
-    }
-
-    public UserEntity getUserEntity() {
-        return this.user;
-    }
-
-    @Override
-    public String getId() {
-        return user.getId();
-    }
-
-    @Override
-    public String getUsername() {
-        return user.getUsername();
-    }
-
-    @Override
-    public void setUsername(String username) {
-        if (getUsername() == null) {
-            user.setUsername(username);
-            return;
-        }
-
-        if (getUsername().equals(username)) return; // allow setting to same name
-
-        if (inMemoryModel.hasUserWithUsername(realm.getId(), username))
-            throw new ModelDuplicateException("User with username " + username + " already exists in realm.");
-        user.setUsername(username);
-    }
-
-    @Override
-    public boolean isEnabled() {
-        return user.isEnabled();
-    }
-
-    @Override
-    public void setEnabled(boolean enabled) {
-        user.setEnabled(enabled);
-    }
-
-    @Override
-    public String getFirstName() {
-        return user.getFirstName();
-    }
-
-    @Override
-    public void setFirstName(String firstName) {
-        user.setFirstName(firstName);
-    }
-
-    @Override
-    public String getLastName() {
-        return user.getLastName();
-    }
-
-    @Override
-    public void setLastName(String lastName) {
-        user.setLastName(lastName);
-    }
-
-    @Override
-    public String getEmail() {
-        return user.getEmail();
-    }
-
-    @Override
-    public void setEmail(String email) {
-        if (email == null) {
-            user.setEmail(email);
-            return;
-        }
-
-        if (email.equals(getEmail())) return;
-
-        RealmAdapter realmAdapter = (RealmAdapter)realm;
-        if (realmAdapter.hasUserWithEmail(email)) throw new ModelDuplicateException("User with email address " + email + " already exists.");
-        user.setEmail(email);
-    }
-
-    @Override
-    public boolean isEmailVerified() {
-        return user.isEmailVerified();
-    }
-
-    @Override
-    public void setEmailVerified(boolean verified) {
-        user.setEmailVerified(verified);
-    }
-
-    @Override
-    public void setAttribute(String name, String value) {
-        if (user.getAttributes() == null) {
-            user.setAttributes(new HashMap<String, String>());
-        }
-
-        user.getAttributes().put(name, value);
-    }
-
-    @Override
-    public void removeAttribute(String name) {
-        if (user.getAttributes() == null) return;
-
-        user.getAttributes().remove(name);
-    }
-
-    @Override
-    public String getAttribute(String name) {
-        return user.getAttributes()==null ? null : user.getAttributes().get(name);
-    }
-
-    @Override
-    public Map<String, String> getAttributes() {
-        return user.getAttributes()==null ? Collections.<String, String>emptyMap() : Collections.unmodifiableMap(user.getAttributes());
-    }
-
-    @Override
-    public Set<RequiredAction> getRequiredActions() {
-        List<RequiredAction> requiredActions = user.getRequiredActions();
-        if (requiredActions == null) requiredActions = new ArrayList<RequiredAction>();
-        return new HashSet(requiredActions);
-    }
-
-    @Override
-    public void addRequiredAction(RequiredAction action) {
-        List<RequiredAction> requiredActions = user.getRequiredActions();
-        if (requiredActions == null) requiredActions = new ArrayList<RequiredAction>();
-        if (!requiredActions.contains(action)) requiredActions.add(action);
-        user.setRequiredActions(requiredActions);
-    }
-
-    @Override
-    public void removeRequiredAction(RequiredAction action) {
-        List<RequiredAction> requiredActions = user.getRequiredActions();
-        if (requiredActions == null) return;
-        requiredActions.remove(action);
-        user.setRequiredActions(requiredActions);
-    }
-
-    @Override
-    public boolean isTotp() {
-        return user.isTotp();
-    }
-
-    @Override
-    public void setTotp(boolean totp) {
-        user.setTotp(totp);
-    }
-
-    @Override
-    public void updateCredential(UserCredentialModel cred) {
-
-        if (cred.getType().equals(UserCredentialModel.PASSWORD)) {
-            updatePasswordCredential(cred);
-        } else {
-            CredentialEntity credentialEntity = getCredentialEntity(user, cred.getType());
-
-            if (credentialEntity == null) {
-                credentialEntity = setCredentials(user, cred);
-                credentialEntity.setValue(cred.getValue());
-                user.getCredentials().add(credentialEntity);
-            } else {
-                credentialEntity.setValue(cred.getValue());
-            }
-        }
-    }
-
-    private void updatePasswordCredential(UserCredentialModel cred) {
-        CredentialEntity credentialEntity = getCredentialEntity(user, cred.getType());
-
-        if (credentialEntity == null) {
-            credentialEntity = setCredentials(user, cred);
-            setValue(credentialEntity, cred);
-            user.getCredentials().add(credentialEntity);
-        } else {
-
-            int expiredPasswordsPolicyValue = -1;
-            PasswordPolicy policy = realm.getPasswordPolicy();
-            if(policy != null) {
-                expiredPasswordsPolicyValue = policy.getExpiredPasswords();
-            }
-            
-            if (expiredPasswordsPolicyValue != -1) {
-                user.getCredentials().remove(credentialEntity);
-                credentialEntity.setType(UserCredentialModel.PASSWORD_HISTORY);
-                user.getCredentials().add(credentialEntity);
-
-                List<CredentialEntity> credentialEntities = getCredentialEntities(user, UserCredentialModel.PASSWORD_HISTORY);
-                if (credentialEntities.size() > expiredPasswordsPolicyValue - 1) {
-                    user.getCredentials().removeAll(credentialEntities.subList(expiredPasswordsPolicyValue - 1, credentialEntities.size()));
-                }
-
-                credentialEntity = setCredentials(user, cred);
-                setValue(credentialEntity, cred);
-                user.getCredentials().add(credentialEntity);
-            } else {
-                List<CredentialEntity> credentialEntities = getCredentialEntities(user, UserCredentialModel.PASSWORD_HISTORY);
-                if (credentialEntities != null && credentialEntities.size() > 0) {
-                    user.getCredentials().removeAll(credentialEntities);
-                }
-                setValue(credentialEntity, cred);
-            }
-        }
-    }
-    
-    private CredentialEntity setCredentials(UserEntity user, UserCredentialModel cred) {
-        CredentialEntity credentialEntity = new CredentialEntity();
-        credentialEntity.setType(cred.getType());
-        credentialEntity.setDevice(cred.getDevice());
-        return credentialEntity;
-    }
-
-    private void setValue(CredentialEntity credentialEntity, UserCredentialModel cred) {
-        byte[] salt = getSalt();
-        int hashIterations = 1;
-        PasswordPolicy policy = realm.getPasswordPolicy();
-        if (policy != null) {
-            hashIterations = policy.getHashIterations();
-            if (hashIterations == -1)
-                hashIterations = 1;
-        }
-        credentialEntity.setCreatedDate(Time.toMillis(Time.currentTime()));
-        credentialEntity.setValue(new Pbkdf2PasswordEncoder(salt).encode(cred.getValue(), hashIterations));
-        credentialEntity.setSalt(salt);
-        credentialEntity.setHashIterations(hashIterations);
-    }
-
-    private CredentialEntity getCredentialEntity(UserEntity userEntity, String credType) {
-        for (CredentialEntity entity : userEntity.getCredentials()) {
-            if (entity.getType().equals(credType)) {
-                return entity;
-            }
-        }
-
-        return null;
-    }
-
-    private List<CredentialEntity> getCredentialEntities(UserEntity userEntity, String credType) {
-        List<CredentialEntity> credentialEntities = new ArrayList<CredentialEntity>();
-        for (CredentialEntity entity : userEntity.getCredentials()) {
-            if (entity.getType().equals(credType)) {
-                credentialEntities.add(entity);
-            }
-        }
-        
-        // Avoiding direct use of credSecond.getCreatedDate() - credFirst.getCreatedDate() to prevent Integer Overflow
-        // Orders from most recent to least recent
-        Collections.sort(credentialEntities, new Comparator<CredentialEntity>() {
-            public int compare(CredentialEntity credFirst, CredentialEntity credSecond) {
-                if (credFirst.getCreatedDate() > credSecond.getCreatedDate()) {
-                    return -1;
-                } else if (credFirst.getCreatedDate() < credSecond.getCreatedDate()) {
-                    return 1;
-                } else {
-                    return 0;
-                }
-            }
-        });
-        return credentialEntities;
-    }
-
-    @Override
-    public List<UserCredentialValueModel> getCredentialsDirectly() {
-        List<CredentialEntity> credentials = new ArrayList<CredentialEntity>(user.getCredentials());
-        List<UserCredentialValueModel> result = new ArrayList<UserCredentialValueModel>();
-
-        for (CredentialEntity credEntity : credentials) {
-            UserCredentialValueModel credModel = new UserCredentialValueModel();
-            credModel.setType(credEntity.getType());
-            credModel.setDevice(credEntity.getDevice());
-            credModel.setCreatedDate(credEntity.getCreatedDate());
-            credModel.setValue(credEntity.getValue());
-            credModel.setSalt(credEntity.getSalt());
-            credModel.setHashIterations(credEntity.getHashIterations());
-
-            result.add(credModel);
-        }
-
-        return result;
-    }
-
-    @Override
-    public void updateCredentialDirectly(UserCredentialValueModel credModel) {
-        CredentialEntity credentialEntity = getCredentialEntity(user, credModel.getType());
-
-        if (credentialEntity == null) {
-            credentialEntity = new CredentialEntity();
-        //    credentialEntity.setId(KeycloakModelUtils.generateId());
-            credentialEntity.setType(credModel.getType());
-        //    credentialEntity.setUser(user);
-            credModel.setCreatedDate(credModel.getCreatedDate());
-            user.getCredentials().add(credentialEntity);
-        }
-
-        credentialEntity.setValue(credModel.getValue());
-        credentialEntity.setSalt(credModel.getSalt());
-        credentialEntity.setDevice(credModel.getDevice());
-        credentialEntity.setHashIterations(credModel.getHashIterations());
-    }
-
-    @Override
-    public boolean hasRole(RoleModel role) {
-        Set<RoleModel> roles = getRoleMappings();
-        if (roles.contains(role)) return true;
-
-        for (RoleModel mapping : roles) {
-            if (mapping.hasRole(role)) return true;
-        }
-        return false;
-    }
-
-    @Override
-    public void grantRole(RoleModel role) {
-        allRoles.add(role);
-    }
-
-    @Override
-    public Set<RoleModel> getRoleMappings() {
-        return Collections.unmodifiableSet(allRoles);
-    }
-
-    @Override
-    public Set<RoleModel> getRealmRoleMappings() {
-        Set<RoleModel> allRoleMappings = getRoleMappings();
-
-        // Filter to retrieve just realm roles TODO: Maybe improve to avoid filter programmatically... Maybe have separate fields for realmRoles and appRoles on user?
-        Set<RoleModel> realmRoles = new HashSet<RoleModel>();
-        for (RoleModel role : allRoleMappings) {
-            RoleEntity roleEntity = ((RoleAdapter) role).getRoleEntity();
-
-            if (realm.getId().equals(roleEntity.getRealmId())) {
-                realmRoles.add(role);
-            }
-        }
-        return realmRoles;
-    }
-
-    @Override
-    public void deleteRoleMapping(RoleModel role) {
-        if (user == null || role == null) return;
-        allRoles.remove(role);
-    }
-
-    @Override
-    public Set<RoleModel> getClientRoleMappings(ClientModel app) {
-        Set<RoleModel> result = new HashSet<RoleModel>();
-
-        for (RoleModel role : allRoles) {
-            RoleEntity roleEntity = ((RoleAdapter)role).getRoleEntity();
-            if (app.getId().equals(roleEntity.getClientId())) {
-                result.add(new RoleAdapter(realm, roleEntity, app));
-            }
-        }
-        return result;
-    }
-
-    @Override
-    public String getFederationLink() {
-        return user.getFederationLink();
-    }
-
-    @Override
-    public void setFederationLink(String link) {
-        user.setFederationLink(link);
-    }
-
-    @Override
-    public void addConsent(UserConsentModel consent) {
-        // TODO
-    }
-
-    @Override
-    public UserConsentModel getConsentByClient(String clientId) {
-        // TODO
-        return null;
-    }
-
-    @Override
-    public List<UserConsentModel> getConsents() {
-        // TODO
-        return null;
-    }
-
-    @Override
-    public void updateConsent(UserConsentModel consent) {
-        // TODO
-    }
-
-    @Override
-    public boolean revokeConsentForClient(String clientId) {
-        // TODO
-        return false;
-    }
-
-    @Override
-    public boolean equals(Object o) {
-        if (this == o) return true;
-        if (o == null || !(o instanceof UserModel)) return false;
-
-        UserModel that = (UserModel) o;
-        return that.getId().equals(getId());
-    }
-
-    @Override
-    public int hashCode() {
-        return getId().hashCode();
-    }
-
-    @Override
-    public int compareTo(Object user) {
-        if (this == user) return 0;
-        return (getUsername().compareTo(((UserModel)user).getUsername()));
-    }
-}
+/*
+ * Copyright 2015 Red Hat Inc. and/or its affiliates and other contributors
+ * as indicated by the @author tags. All rights reserved.
+ *
+ * Licensed under the Apache License, Version 2.0 (the "License"); you may not
+ * use this file except in compliance with the License. You may obtain a copy of
+ * the License at
+ *
+ * http://www.apache.org/licenses/LICENSE-2.0
+ *
+ * Unless required by applicable law or agreed to in writing, software
+ * distributed under the License is distributed on an "AS IS" BASIS, WITHOUT
+ * WARRANTIES OR CONDITIONS OF ANY KIND, either express or implied. See the
+ * License for the specific language governing permissions and limitations under
+ * the License.
+ */
+package org.keycloak.models.file.adapter;
+
+import org.keycloak.connections.file.InMemoryModel;
+import org.keycloak.models.ClientModel;
+
+import static org.keycloak.models.utils.Pbkdf2PasswordEncoder.getSalt;
+
+import org.keycloak.models.ModelDuplicateException;
+import org.keycloak.models.UserConsentModel;
+import org.keycloak.models.PasswordPolicy;
+import org.keycloak.models.RealmModel;
+import org.keycloak.models.RoleModel;
+import org.keycloak.models.UserCredentialModel;
+import org.keycloak.models.UserCredentialValueModel;
+import org.keycloak.models.UserModel;
+import org.keycloak.models.entities.CredentialEntity;
+import org.keycloak.models.entities.FederatedIdentityEntity;
+import org.keycloak.models.entities.RoleEntity;
+import org.keycloak.models.entities.UserEntity;
+import org.keycloak.models.utils.Pbkdf2PasswordEncoder;
+import org.keycloak.util.Time;
+
+import java.util.ArrayList;
+import java.util.Collections;
+import java.util.Comparator;
+import java.util.HashMap;
+import java.util.HashSet;
+import java.util.List;
+import java.util.Map;
+import java.util.Set;
+
+import static org.keycloak.models.utils.Pbkdf2PasswordEncoder.getSalt;
+
+/**
+ * UserModel for JSON persistence.
+ *
+ * @author Stan Silvert ssilvert@redhat.com (C) 2015 Red Hat Inc.
+ */
+public class UserAdapter implements UserModel, Comparable {
+
+    private final InMemoryModel inMemoryModel;
+    private final UserEntity user;
+    private final RealmModel realm;
+
+    private final Set<RoleModel> allRoles = new HashSet<RoleModel>();
+
+    public UserAdapter(RealmModel realm, UserEntity userEntity, InMemoryModel inMemoryModel) {
+        this.user = userEntity;
+        this.realm = realm;
+        if (userEntity.getFederatedIdentities() == null) {
+            userEntity.setFederatedIdentities(new ArrayList<FederatedIdentityEntity>());
+        }
+        this.inMemoryModel = inMemoryModel;
+    }
+
+    public UserEntity getUserEntity() {
+        return this.user;
+    }
+
+    @Override
+    public String getId() {
+        return user.getId();
+    }
+
+    @Override
+    public String getUsername() {
+        return user.getUsername();
+    }
+
+    @Override
+    public void setUsername(String username) {
+        if (getUsername() == null) {
+            user.setUsername(username);
+            return;
+        }
+
+        if (getUsername().equals(username)) return; // allow setting to same name
+
+        if (inMemoryModel.hasUserWithUsername(realm.getId(), username))
+            throw new ModelDuplicateException("User with username " + username + " already exists in realm.");
+        user.setUsername(username);
+    }
+
+    @Override
+    public boolean isEnabled() {
+        return user.isEnabled();
+    }
+
+    @Override
+    public void setEnabled(boolean enabled) {
+        user.setEnabled(enabled);
+    }
+
+    @Override
+    public String getFirstName() {
+        return user.getFirstName();
+    }
+
+    @Override
+    public void setFirstName(String firstName) {
+        user.setFirstName(firstName);
+    }
+
+    @Override
+    public String getLastName() {
+        return user.getLastName();
+    }
+
+    @Override
+    public void setLastName(String lastName) {
+        user.setLastName(lastName);
+    }
+
+    @Override
+    public String getEmail() {
+        return user.getEmail();
+    }
+
+    @Override
+    public void setEmail(String email) {
+        if (email == null) {
+            user.setEmail(email);
+            return;
+        }
+
+        if (email.equals(getEmail())) return;
+
+        RealmAdapter realmAdapter = (RealmAdapter)realm;
+        if (realmAdapter.hasUserWithEmail(email)) throw new ModelDuplicateException("User with email address " + email + " already exists.");
+        user.setEmail(email);
+    }
+
+    @Override
+    public boolean isEmailVerified() {
+        return user.isEmailVerified();
+    }
+
+    @Override
+    public void setEmailVerified(boolean verified) {
+        user.setEmailVerified(verified);
+    }
+
+    @Override
+    public void setAttribute(String name, String value) {
+        if (user.getAttributes() == null) {
+            user.setAttributes(new HashMap<String, String>());
+        }
+
+        user.getAttributes().put(name, value);
+    }
+
+    @Override
+    public void removeAttribute(String name) {
+        if (user.getAttributes() == null) return;
+
+        user.getAttributes().remove(name);
+    }
+
+    @Override
+    public String getAttribute(String name) {
+        return user.getAttributes()==null ? null : user.getAttributes().get(name);
+    }
+
+    @Override
+    public Map<String, String> getAttributes() {
+        return user.getAttributes()==null ? Collections.<String, String>emptyMap() : Collections.unmodifiableMap(user.getAttributes());
+    }
+
+    @Override
+    public Set<RequiredAction> getRequiredActions() {
+        List<RequiredAction> requiredActions = user.getRequiredActions();
+        if (requiredActions == null) requiredActions = new ArrayList<RequiredAction>();
+        return new HashSet(requiredActions);
+    }
+
+    @Override
+    public void addRequiredAction(RequiredAction action) {
+        List<RequiredAction> requiredActions = user.getRequiredActions();
+        if (requiredActions == null) requiredActions = new ArrayList<RequiredAction>();
+        if (!requiredActions.contains(action)) requiredActions.add(action);
+        user.setRequiredActions(requiredActions);
+    }
+
+    @Override
+    public void removeRequiredAction(RequiredAction action) {
+        List<RequiredAction> requiredActions = user.getRequiredActions();
+        if (requiredActions == null) return;
+        requiredActions.remove(action);
+        user.setRequiredActions(requiredActions);
+    }
+
+    @Override
+    public boolean isTotp() {
+        return user.isTotp();
+    }
+
+    @Override
+    public void setTotp(boolean totp) {
+        user.setTotp(totp);
+    }
+
+    @Override
+    public void updateCredential(UserCredentialModel cred) {
+
+        if (cred.getType().equals(UserCredentialModel.PASSWORD)) {
+            updatePasswordCredential(cred);
+        } else {
+            CredentialEntity credentialEntity = getCredentialEntity(user, cred.getType());
+
+            if (credentialEntity == null) {
+                credentialEntity = setCredentials(user, cred);
+                credentialEntity.setValue(cred.getValue());
+                user.getCredentials().add(credentialEntity);
+            } else {
+                credentialEntity.setValue(cred.getValue());
+            }
+        }
+    }
+
+    private void updatePasswordCredential(UserCredentialModel cred) {
+        CredentialEntity credentialEntity = getCredentialEntity(user, cred.getType());
+
+        if (credentialEntity == null) {
+            credentialEntity = setCredentials(user, cred);
+            setValue(credentialEntity, cred);
+            user.getCredentials().add(credentialEntity);
+        } else {
+
+            int expiredPasswordsPolicyValue = -1;
+            PasswordPolicy policy = realm.getPasswordPolicy();
+            if(policy != null) {
+                expiredPasswordsPolicyValue = policy.getExpiredPasswords();
+            }
+            
+            if (expiredPasswordsPolicyValue != -1) {
+                user.getCredentials().remove(credentialEntity);
+                credentialEntity.setType(UserCredentialModel.PASSWORD_HISTORY);
+                user.getCredentials().add(credentialEntity);
+
+                List<CredentialEntity> credentialEntities = getCredentialEntities(user, UserCredentialModel.PASSWORD_HISTORY);
+                if (credentialEntities.size() > expiredPasswordsPolicyValue - 1) {
+                    user.getCredentials().removeAll(credentialEntities.subList(expiredPasswordsPolicyValue - 1, credentialEntities.size()));
+                }
+
+                credentialEntity = setCredentials(user, cred);
+                setValue(credentialEntity, cred);
+                user.getCredentials().add(credentialEntity);
+            } else {
+                List<CredentialEntity> credentialEntities = getCredentialEntities(user, UserCredentialModel.PASSWORD_HISTORY);
+                if (credentialEntities != null && credentialEntities.size() > 0) {
+                    user.getCredentials().removeAll(credentialEntities);
+                }
+                setValue(credentialEntity, cred);
+            }
+        }
+    }
+    
+    private CredentialEntity setCredentials(UserEntity user, UserCredentialModel cred) {
+        CredentialEntity credentialEntity = new CredentialEntity();
+        credentialEntity.setType(cred.getType());
+        credentialEntity.setDevice(cred.getDevice());
+        return credentialEntity;
+    }
+
+    private void setValue(CredentialEntity credentialEntity, UserCredentialModel cred) {
+        byte[] salt = getSalt();
+        int hashIterations = 1;
+        PasswordPolicy policy = realm.getPasswordPolicy();
+        if (policy != null) {
+            hashIterations = policy.getHashIterations();
+            if (hashIterations == -1)
+                hashIterations = 1;
+        }
+        credentialEntity.setCreatedDate(Time.toMillis(Time.currentTime()));
+        credentialEntity.setValue(new Pbkdf2PasswordEncoder(salt).encode(cred.getValue(), hashIterations));
+        credentialEntity.setSalt(salt);
+        credentialEntity.setHashIterations(hashIterations);
+    }
+
+    private CredentialEntity getCredentialEntity(UserEntity userEntity, String credType) {
+        for (CredentialEntity entity : userEntity.getCredentials()) {
+            if (entity.getType().equals(credType)) {
+                return entity;
+            }
+        }
+
+        return null;
+    }
+
+    private List<CredentialEntity> getCredentialEntities(UserEntity userEntity, String credType) {
+        List<CredentialEntity> credentialEntities = new ArrayList<CredentialEntity>();
+        for (CredentialEntity entity : userEntity.getCredentials()) {
+            if (entity.getType().equals(credType)) {
+                credentialEntities.add(entity);
+            }
+        }
+        
+        // Avoiding direct use of credSecond.getCreatedDate() - credFirst.getCreatedDate() to prevent Integer Overflow
+        // Orders from most recent to least recent
+        Collections.sort(credentialEntities, new Comparator<CredentialEntity>() {
+            public int compare(CredentialEntity credFirst, CredentialEntity credSecond) {
+                if (credFirst.getCreatedDate() > credSecond.getCreatedDate()) {
+                    return -1;
+                } else if (credFirst.getCreatedDate() < credSecond.getCreatedDate()) {
+                    return 1;
+                } else {
+                    return 0;
+                }
+            }
+        });
+        return credentialEntities;
+    }
+
+    @Override
+    public List<UserCredentialValueModel> getCredentialsDirectly() {
+        List<CredentialEntity> credentials = new ArrayList<CredentialEntity>(user.getCredentials());
+        List<UserCredentialValueModel> result = new ArrayList<UserCredentialValueModel>();
+
+        for (CredentialEntity credEntity : credentials) {
+            UserCredentialValueModel credModel = new UserCredentialValueModel();
+            credModel.setType(credEntity.getType());
+            credModel.setDevice(credEntity.getDevice());
+            credModel.setCreatedDate(credEntity.getCreatedDate());
+            credModel.setValue(credEntity.getValue());
+            credModel.setSalt(credEntity.getSalt());
+            credModel.setHashIterations(credEntity.getHashIterations());
+
+            result.add(credModel);
+        }
+
+        return result;
+    }
+
+    @Override
+    public void updateCredentialDirectly(UserCredentialValueModel credModel) {
+        CredentialEntity credentialEntity = getCredentialEntity(user, credModel.getType());
+
+        if (credentialEntity == null) {
+            credentialEntity = new CredentialEntity();
+        //    credentialEntity.setId(KeycloakModelUtils.generateId());
+            credentialEntity.setType(credModel.getType());
+        //    credentialEntity.setUser(user);
+            credModel.setCreatedDate(credModel.getCreatedDate());
+            user.getCredentials().add(credentialEntity);
+        }
+
+        credentialEntity.setValue(credModel.getValue());
+        credentialEntity.setSalt(credModel.getSalt());
+        credentialEntity.setDevice(credModel.getDevice());
+        credentialEntity.setHashIterations(credModel.getHashIterations());
+    }
+
+    @Override
+    public boolean hasRole(RoleModel role) {
+        Set<RoleModel> roles = getRoleMappings();
+        if (roles.contains(role)) return true;
+
+        for (RoleModel mapping : roles) {
+            if (mapping.hasRole(role)) return true;
+        }
+        return false;
+    }
+
+    @Override
+    public void grantRole(RoleModel role) {
+        allRoles.add(role);
+    }
+
+    @Override
+    public Set<RoleModel> getRoleMappings() {
+        return Collections.unmodifiableSet(allRoles);
+    }
+
+    @Override
+    public Set<RoleModel> getRealmRoleMappings() {
+        Set<RoleModel> allRoleMappings = getRoleMappings();
+
+        // Filter to retrieve just realm roles TODO: Maybe improve to avoid filter programmatically... Maybe have separate fields for realmRoles and appRoles on user?
+        Set<RoleModel> realmRoles = new HashSet<RoleModel>();
+        for (RoleModel role : allRoleMappings) {
+            RoleEntity roleEntity = ((RoleAdapter) role).getRoleEntity();
+
+            if (realm.getId().equals(roleEntity.getRealmId())) {
+                realmRoles.add(role);
+            }
+        }
+        return realmRoles;
+    }
+
+    @Override
+    public void deleteRoleMapping(RoleModel role) {
+        if (user == null || role == null) return;
+        allRoles.remove(role);
+    }
+
+    @Override
+    public Set<RoleModel> getClientRoleMappings(ClientModel app) {
+        Set<RoleModel> result = new HashSet<RoleModel>();
+
+        for (RoleModel role : allRoles) {
+            RoleEntity roleEntity = ((RoleAdapter)role).getRoleEntity();
+            if (app.getId().equals(roleEntity.getClientId())) {
+                result.add(new RoleAdapter(realm, roleEntity, app));
+            }
+        }
+        return result;
+    }
+
+    @Override
+    public String getFederationLink() {
+        return user.getFederationLink();
+    }
+
+    @Override
+    public void setFederationLink(String link) {
+        user.setFederationLink(link);
+    }
+
+    @Override
+    public void addConsent(UserConsentModel consent) {
+        // TODO
+    }
+
+    @Override
+    public UserConsentModel getConsentByClient(String clientId) {
+        // TODO
+        return null;
+    }
+
+    @Override
+    public List<UserConsentModel> getConsents() {
+        // TODO
+        return null;
+    }
+
+    @Override
+    public void updateConsent(UserConsentModel consent) {
+        // TODO
+    }
+
+    @Override
+    public boolean revokeConsentForClient(String clientId) {
+        // TODO
+        return false;
+    }
+
+    @Override
+    public boolean equals(Object o) {
+        if (this == o) return true;
+        if (o == null || !(o instanceof UserModel)) return false;
+
+        UserModel that = (UserModel) o;
+        return that.getId().equals(getId());
+    }
+
+    @Override
+    public int hashCode() {
+        return getId().hashCode();
+    }
+
+    @Override
+    public int compareTo(Object user) {
+        if (this == user) return 0;
+        return (getUsername().compareTo(((UserModel)user).getUsername()));
+    }
+}